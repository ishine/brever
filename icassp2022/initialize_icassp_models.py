import os
import shutil
# import itertools
import copy

from brever.config import defaults
import brever.modelmanagement as bmm


def check_if_path_exists(configs, path_type, def_cfg):
    if path_type not in ['train', 'val']:
        raise ValueError('path_type must be train or val')
    default_path = bmm.get_config_field(def_cfg, f'{path_type}_path')
    for config in configs:
        path = bmm.get_config_field(config, f'{path_type}_path')
        if path is None:
            path = default_path
            msg = f'No {path_type} path specified, and default path does not '\
                  'exist'
        else:
            msg = f'The specified {path_type} path does not exist'
        if not os.path.exists(path):
            print(msg)
            return ask_user_yes_no('Do you wish to continue? y/n')
    return True


def check_if_test_datasets_exist(configs, def_cfg):
    default_paths = bmm.get_config_field(def_cfg, 'test_path')
    for config in configs:
        paths = bmm.get_config_field(config, 'test_path')
        if paths is None:
            paths = default_paths
            msg = 'No test paths specified, and not all the default test '\
                  'paths exist'
        else:
            msg = 'The specified test paths do not all exist'
        paths = bmm.globbed(paths)
        if not paths or any(not os.path.exists(path) for path in paths):
            print(msg)
            return ask_user_yes_no('Do you wish to continue? y/n')
    return True


def check_paths(configs, def_cfg):
    return (
        check_if_path_exists(configs, 'train', def_cfg)
        and check_if_path_exists(configs, 'val', def_cfg)
        and check_if_test_datasets_exist(configs, def_cfg)
    )


def ask_user_yes_no(msg):
    resp = None
    while resp not in ['y', 'Y', 'n', 'N']:
        resp = input(msg)
        if resp in ['y', 'Y']:
            return True
        elif resp in ['n', 'N']:
            return False
        else:
            print('Could not interpret answer')


def find_dset(
            dsets=None,
            configs=None,
            kind=None,
            speakers={'timit_.*'},
            rooms={'surrey_.*'},
            snr_dist_args=[-5, 10],
            target_angle_lims=[-90, 90.0],
            noise_types={'dcase_.*'},
            random_rms=False,
            filelims_room=None,
<<<<<<< HEAD
            features=None,
=======
            features={'logfbe'}
>>>>>>> 968ded1e
        ):
    target_angle_min, target_angle_max = target_angle_lims
    return bmm.find_dataset(
        dsets=dsets,
        configs=configs,
        kind=kind,
        speakers=speakers,
        rooms=rooms,
        snr_dist_args=snr_dist_args,
        target_angle_min=target_angle_min,
        target_angle_max=target_angle_max,
        noise_types=noise_types,
        random_rms=random_rms,
        filelims_room=filelims_room,
<<<<<<< HEAD
        features=features,
=======
        features={'logfbe'}
>>>>>>> 968ded1e
    )


def add_config(configs, seed, train_path, val_path, test_paths, layers=2,
               hidden_sizes=[1024, 1024], stacks=5, dropout=True, args=None):
    config = {}
    bmm.set_config_field(config, 'layers', layers)
    bmm.set_config_field(config, 'hidden_sizes', hidden_sizes)
    bmm.set_config_field(config, 'stacks', stacks)
    bmm.set_config_field(config, 'dropout', dropout)
    bmm.set_config_field(config, 'seed', seed)
    bmm.set_config_field(config, 'train_path', train_path)
    bmm.set_config_field(config, 'val_path', val_path)
    bmm.set_config_field(config, 'test_path', test_paths)
    if args is not None:
        for key, vals in args.__dict__.items():
            if vals is not None:
                if len(vals) > 1:
                    raise ValueError('only one value per hyperparameter is '
                                     'allowed')
                val, = vals
                bmm.set_config_field(config, key, val)
    configs.append(config)


def main(args):

    train_dsets, train_configs = bmm.find_dataset('train', return_configs=True)
    test_dsets, test_configs = bmm.find_dataset('test', return_configs=True)

    configs = []

    # inner corpus
    dict_ = {
        'speakers': [
            {
                'dbase': 'timit',
                'types': [
                    'm0',
                    'f0',
                    'm1',
                    'f1',
                    'm2',
                    'f2',
                ],
            },
            {
                'dbase': 'timit',
                'types': [
                    '(f[0-4]|m[0-4])',
                    '(f[5-9]|m[5-9])',
                    '(f1[5-9]|m1[5-9])',
                    '(f1[0-4]|m1[0-4])',
                    '(f2[0-4]|m2[0-4])',
                ],
            },
            {
                'dbase': 'timit',
                'types': [
                    '(f[0-4]?[0-9]|m[0-4]?[0-9])',
                    '(f[4-9][0-9]|m[4-9][0-9])',
                    '(f1[0-4][0-9]|m1[0-4][0-9])',
                    '(f[0-9]?[02468]|m[0-9]?[02468])',
                    '(f[0-9]?[13579]|m[0-9]?[13579])',
                ],
            },
            {
                'dbase': 'libri',
                'types': [
                    'm0',
                    'f0',
                    'm1',
                    'f1',
                    'm2',
                    'f2',
                ],
            },
            {
                'dbase': 'libri',
                'types': [
                    '(f[0-4]|m[0-4])',
                    '(f[5-9]|m[5-9])',
                    '(f1[0-4]|m1[0-4])',
                    '(f1[5-9]|m1[5-9])',
                    '(f2[0-4]|m2[0-4])',
                ],
            },
            {
                'dbase': 'libri',
                'types': [
                    '(f[0-4]?[0-9]|m[0-4]?[0-9])',
                    '(f[4-9][0-9]|m[4-9][0-9])',
                    '(f[0-9]?[02468]|m[0-9]?[02468])',
                    '(f[0-9]?[13579]|m[0-9]?[13579])',
                ],
            },
        ],
        'rooms': [
            {
                'dbase': 'surrey',
                'types': [
                    'anechoic',
                    'room_a',
                    'room_b',
                    'room_c',
                    'room_d',
                ],
            },
            {
                'dbase': 'ash',
                'types': [
                    'r01',
                    'r02',
                    'r03',
                    'r04',
                    'r05a?b?',
                ],
            },
            {
                'dbase': 'ash',
                'types': [
                    'r0[0-9]a?b?',
                    'r1[0-9]',
                    'r2[0-9]',
                    'r3[0-9]',
                    'r(00|04|08|12|16|20|24|18|32|36)',
                ],
            },
        ],
        'noise_types': [
            {
                'dbase': 'dcase',
                'types': [
                    'airport',
                    'bus',
                    'metro',
                    'metro_station',
                    'park',
                ],
            },
            {
                'dbase': 'noisex',
                'types': [
                    'babble',
                    'buccaneer1',
                    'destroyerengine',
                    'f16',
                    'factory1',
                ],
            },
        ],
    }

    for dim, experiments in dict_.items():
        for exp in experiments:
            dbase, types = exp['dbase'], exp['types']
            test_paths = set()
            for type_ in types:
                kwargs_list = [
                    {dim: set([f'{dbase}_(?!{type_}$).*'])},
                ]
                if dbase in ['dcase', 'noisex', 'surrey']:
                    kwargs_list.append(
                        {dim: set([f'{dbase}_{type_}'])},
                    )
                for kwargs in kwargs_list:
                    test_path, = find_dset(
                        dsets=test_dsets,
                        configs=test_configs,
                        filelims_room='odd',
                        **kwargs,
                    )
                    test_paths.add(test_path)
            for type_ in types:
                kwargs_list = [
                    {dim: set([f'{dbase}_{type_}'])},
                    {dim: set([f'{dbase}_(?!{type_}$).*'])},
                ]
                for kwargs in kwargs_list:
                    train_path, = find_dset(
                        dsets=train_dsets,
                        configs=train_configs,
                        filelims_room='even',
                        **kwargs,
                    )
                    val_path = train_path.replace('train', 'val')
                    add_config(configs, 0, train_path, val_path, test_paths)

    # cross corpus
    dict_ = {
        'speakers': [
            'timit_.*',
            'libri_.*',
            'ieee',
            'arctic',
            'hint',
        ],
        'noise_types': [
            'dcase_.*',
            'noisex_.*',
            'icra_.*',
            'demand',
            'arte',
        ],
        'rooms': [
            'surrey_.*',
            'ash_.*',
            'bras_.*',
            'catt_.*',
            'avil_.*',
        ],
    }
    # single, double and triple mismatch
    from itertools import combinations
    dims_ = [x for n in range(4) for x in combinations(dict_.keys(), n)]
    for dims in dims_:
        test_paths = set()
        for dbases in zip(*[dict_[dim] for dim in dims]):
            kwargs = {dim: set([dbase]) for dim, dbase in zip(dims, dbases)}
            test_path, = find_dset(
                dsets=test_dsets,
                configs=test_configs,
                filelims_room='odd',
                **kwargs,
            )
            test_paths.add(test_path)
        for dbases in zip(*[dict_[dim] for dim in dims]):
            kwargs_list = [
                {dim: set([dbase]) for dim, dbase in zip(dims, dbases)},
                {dim: set([db for db in dict_[dim] if db != dbase])
                 for dim, dbase in zip(dims, dbases)},
            ]
            for kwargs in kwargs_list:
                train_path, = find_dset(
                    dsets=train_dsets,
                    configs=train_configs,
                    filelims_room='even',
                    **kwargs,
                )
                val_path = train_path.replace('train', 'val')
                add_config(configs, 0, train_path, val_path, test_paths)
                # for the triple mismatch, add extra models specified in the
                # command line arguments
                if len(dims) == 3:
                    add_config(configs, 0, train_path, val_path, test_paths,
                               args=args)
                # also add pdf and logpdf datasets
                for features in ['pdf', 'logpdf']:
                    train_path, = find_dset(
                        dsets=train_dsets,
                        configs=train_configs,
                        filelims_room='even',
                        **kwargs,
                        features=features,
                    )
                    val_path = train_path.replace('train', 'val')
                    add_config(configs, 0, train_path, val_path, test_paths)

    # snr, direction and level experiments
    dict_ = {
        'target_angle_lims': [
            [0.0, 0.0],
            [-90.0, 90.0],
        ],
        'snr_dist_args': [
            [-5, -5],
            [0, 0],
            [5, 5],
            [10, 10],
            [-5, 10],
        ],
        'random_rms': [
            False,
            True,
        ],
    }
    for dim, values in dict_.items():
        if dim == 'target_angle_lims':
            train_rooms = 'all'
            test_rooms = 'all'
        else:
            train_rooms = 'even'
            test_rooms = 'odd'
        test_paths = set()
        for val in values:
            kwargs = {dim: val}
            test_path, = find_dset(
                dsets=test_dsets,
                configs=test_configs,
                filelims_room=test_rooms,
                **kwargs,
            )
            test_paths.add(test_path)
        for val in values:
            kwargs = {dim: val}
            train_path, = find_dset(
                dsets=train_dsets,
                configs=train_configs,
                filelims_room=train_rooms,
                **kwargs,
            )
            val_path = train_path.replace('train', 'val')
            for seed in range(5):
                add_config(configs, seed, train_path, val_path, test_paths)

    # merge test paths of models with the same train path
    for i, config_1 in enumerate(configs):
        for j, config_2 in enumerate(configs):
            if j > i:
                train_1 = bmm.get_config_field(config_1, 'train_path')
                train_2 = bmm.get_config_field(config_2, 'train_path')
                seed_1 = bmm.get_config_field(config_1, 'seed')
                seed_2 = bmm.get_config_field(config_2, 'seed')
                if train_1 == train_2 and seed_1 == seed_2:
                    test_path_1 = bmm.get_config_field(
                        config_1,
                        'test_path',
                    )
                    test_path_2 = bmm.get_config_field(
                        config_2,
                        'test_path',
                    )
                    bmm.set_config_field(
                        config_1,
                        'test_path',
                        test_path_1 | test_path_2,
                    )
                    bmm.set_config_field(
                        config_2,
                        'test_path',
                        test_path_1 | test_path_2,
                    )

    def_cfg = defaults()
    models_dir = def_cfg.PATH.MODELS

    # check if paths exist
    result = check_paths(configs, def_cfg.to_dict())
    if not result:
        print('Aborting')
        return

    # check for dupes
    temp = []
    for c in configs:
        if c not in temp:
            temp.append(c)
    dupes = len(configs) - len(temp)
    configs = temp
    del temp

    new_configs = []
    skipped = 0
    exists = 0

    for config in configs:
        def_cfg.update(config)  # throws an error if config is not valid

        model_id = bmm.get_unique_id(config)
        model_dir = os.path.join(models_dir, model_id)

        if os.path.exists(model_dir):
            exists += 1
            continue

        # exclude configs with uniform normalization features not included
        # in the list of features
        uni_feats = bmm.get_config_field(config, 'uni_norm_features', None)
        features = bmm.get_config_field(config, 'features', None)
        if (uni_feats is not None and features is not None
                and not uni_feats.issubset(features)):
            skipped += 1
            continue

        new_configs.append(config)

    # find existing models only differing by their test paths
    totally_new_configs = []
    exist_but_with_different_test_path = []
    existing_models = []
    existing_configs = []
    for model_id in os.listdir(models_dir):
        model_dir = os.path.join(models_dir, model_id)
        cfg_path = os.path.join(model_dir, 'config.yaml')
        cfg = bmm.read_yaml(cfg_path)
        existing_models.append(model_dir)
        existing_configs.append(cfg)
    existing_tests = [c['POST']['PATH'].pop('TEST') for c in existing_configs]
    for config in new_configs:
        model_id = bmm.get_unique_id(config)
        model_dir = os.path.join(models_dir, model_id)
        if not(os.path.exists(model_dir)):
            copy_ = copy.deepcopy(config)
            copy_id = bmm.get_unique_id(config)
            new_tests = copy_['POST']['PATH'].pop('TEST')
            try:
                index = existing_configs.index(copy_)
            except ValueError:
                totally_new_configs.append(config)
            else:
                exist_but_with_different_test_path.append((
                    os.path.join(models_dir, copy_id),
                    new_tests,
                    existing_models[index],
                    existing_tests[index]
                ))

    # if such models exists, ask user what to do with them
    if exist_but_with_different_test_path:
        print(f'{len(exist_but_with_different_test_path)} models were '
              'attempted to be initialized but already exist using different '
              'test paths')
        msg = 'Would you like to add the test paths to the old list of ' \
              'paths intead? [overwrite/merge/new]'
        resp = None
        while resp not in ['overwrite', 'merge', 'new']:
            resp = input(msg)
            if resp.lower() == 'overwrite':
                print("Overwriting. It is recommended to run "
                      "'python scripts/check_sanity.py' afterwards to rename "
                      "all the models")
                for items in exist_but_with_different_test_path:
                    model, tests, old_model, old_tests = items
                    cfg_path = os.path.join(old_model, 'config.yaml')
                    cfg = bmm.read_yaml(cfg_path)
                    bmm.set_config_field(cfg, 'test_path', tests)
                    bmm.dump_yaml(cfg, cfg_path)
                new_configs = totally_new_configs
                break
            elif resp.lower() == 'merge':
                print("Merging. It is recommended to run "
                      "'python scripts/check_sanity.py' afterwards to rename "
                      "all the models")
                for items in exist_but_with_different_test_path:
                    model, tests, old_model, old_tests = items
                    cfg_path = os.path.join(old_model, 'config.yaml')
                    cfg = bmm.read_yaml(cfg_path)
                    bmm.set_config_field(cfg, 'test_path', tests | old_tests)
                    bmm.dump_yaml(cfg, cfg_path)
                new_configs = totally_new_configs
                break
            elif resp.lower() == 'new':
                break
            else:
                print('Could not interpret answer')

    print(f'{len(configs)-skipped+dupes} config(s) attempted to be '
          'initialized.')
    print(f'{exists} already exist.')
    print(f'{dupes} are duplicates.')

    if not new_configs:
        print(f'{len(new_configs)} will be initialized.')
    else:
        msg = f'{len(new_configs)} will be initialized. Continue? y/n'
        proceed = ask_user_yes_no(msg)
        if proceed:
            for config in new_configs:
                unique_id = bmm.get_unique_id(config)
                dirpath = os.path.join(models_dir, unique_id)
                if os.path.exists(dirpath):
                    shutil.rmtree(dirpath)
                os.makedirs(dirpath)
                bmm.dump_yaml(config, os.path.join(dirpath, 'config.yaml'))
                print(f'Initialized {unique_id}')
        else:
            print('No model was initialized')


if __name__ == '__main__':
    parser = bmm.ModelFilterArgParser(description='initialize models')
    args, _ = parser.parse_args()
    main(args)<|MERGE_RESOLUTION|>--- conflicted
+++ resolved
@@ -73,11 +73,7 @@
             noise_types={'dcase_.*'},
             random_rms=False,
             filelims_room=None,
-<<<<<<< HEAD
-            features=None,
-=======
             features={'logfbe'}
->>>>>>> 968ded1e
         ):
     target_angle_min, target_angle_max = target_angle_lims
     return bmm.find_dataset(
@@ -92,11 +88,7 @@
         noise_types=noise_types,
         random_rms=random_rms,
         filelims_room=filelims_room,
-<<<<<<< HEAD
-        features=features,
-=======
         features={'logfbe'}
->>>>>>> 968ded1e
     )
 
 
